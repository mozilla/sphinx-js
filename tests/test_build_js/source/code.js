--- conflicted
+++ resolved
@@ -235,12 +235,22 @@
 function longDescriptions(a, b) {
 }
 
-/**
-<<<<<<< HEAD
+/*
+ * Class doc.
+ */
+class SimpleClass {
+
+    /**
+     * Static.
+     */
+    static noUseOfThis() {}
+}
+
+/**
  * Namespace doc.
  * @namespace
  */
- var ContainingNamespace = {
+var ContainingNamespace = {
     /**
      * A var.
      */
@@ -329,15 +339,4 @@
  * @see DeprecatedAttribute
  * @namespace
  */
-var SeeNamespace = {}
-=======
- * Class doc.
- */
-class SimpleClass {
-
-    /**
-     * Static.
-     */
-    static noUseOfThis() {}
-}
->>>>>>> a1ee4565
+var SeeNamespace = {}