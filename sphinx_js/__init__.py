from os.path import join, normpath

from sphinx.domains.javascript import JSXRefRole, JavaScriptDomain
from sphinx.domains import ObjType
from sphinx.errors import SphinxError
from sphinx.locale import _

from .directives import (auto_class_directive_bound_to_app,
                         auto_namespace_directive_bound_to_app,
                         auto_function_directive_bound_to_app,
                         auto_attribute_directive_bound_to_app,
<<<<<<< HEAD
                         JSNamespace)
=======
                         JSStaticFunction)
>>>>>>> a1ee4565
from .jsdoc import Analyzer as JsAnalyzer
from .typedoc import Analyzer as TsAnalyzer

def setup(app):
    # I believe this is the best place to run jsdoc. I was tempted to use
    # app.add_source_parser(), but I think the kind of source it's referring to
    # is RSTs.
    app.connect('builder-inited', analyze)

    app.connect('env-before-read-docs', read_all_docs)

    app.add_directive_to_domain('js',
                                'staticfunction',
                                JSStaticFunction)
    app.add_directive_to_domain('js',
                                'autofunction',
                                auto_function_directive_bound_to_app(app))
    app.add_directive_to_domain('js',
                                'autoclass',
                                auto_class_directive_bound_to_app(app))
    app.add_directive_to_domain('js',
                                'autonamespace',
                                auto_namespace_directive_bound_to_app(app))
    app.add_directive_to_domain('js',
                                'namespace',
                                JSNamespace)
    app.add_role_to_domain('js', 'ns', JSXRefRole(fix_parens=True))

    # NOTE: I couldn't find a recommended/denoted way to add a new object type
    # to a specific domain. When using the app.add_object_type() method it is not
    # possible to reference namespace objects 'cause sphinx adds the object to
    # the 'std' domain a not the 'js' domain.
    JavaScriptDomain.object_types.setdefault('namespace', ObjType(_('namespace'), 'ns'))

    app.add_directive_to_domain('js',
                                'autoattribute',
                                auto_attribute_directive_bound_to_app(app))
    # TODO: We could add a js:module with app.add_directive_to_domain().

    app.add_config_value('js_language', 'javascript', 'env')
    app.add_config_value('js_source_path', '../', 'env')
    app.add_config_value('jsdoc_config_path', None, 'env')

    # We could use a callable as the "default" param here, but then we would
    # have had to duplicate or build framework around the logic that promotes
    # js_source_path to a list and calls abspath() on it. It's simpler this way
    # until we need to access js_source_path from more than one place.
    app.add_config_value('root_for_relative_js_paths', None, 'env')


def analyze(app):
    """Run JSDoc or another analysis tool across a whole codebase, and squirrel
    away its results in a language-specific Analyzer."""
    # Normalize config values:
    source_paths = [app.config.js_source_path] if isinstance(app.config.js_source_path, str) else app.config.js_source_path
    abs_source_paths = [normpath(join(app.confdir, path)) for path in source_paths]
    root_for_relative_paths = root_or_fallback(
        normpath(join(app.confdir, app.config.root_for_relative_js_paths)) if app.config.root_for_relative_js_paths else None,
        abs_source_paths)

    # Pick analyzer:
    try:
        analyzer = {'javascript': JsAnalyzer,
                    'typescript': TsAnalyzer}[app.config.js_language]
    except KeyError:
        raise SphinxError('Unsupported value of js_language in config: %s' % app.config.js_language)

    # Analyze source code:
    app._sphinxjs_analyzer = analyzer.from_disk(abs_source_paths,
                                                app,
                                                root_for_relative_paths)


def root_or_fallback(root_for_relative_paths, abs_source_paths):
    """Return the path that relative JS entity paths in the docs are relative to.

    Fall back to the sole JS source path if the setting is unspecified.

    :arg root_for_relative_paths: The absolute-ized root_for_relative_js_paths
        setting. None if the user hasn't specified it.
    :arg abs_source_paths: Absolute paths of dirs to scan for JS code

    """
    if root_for_relative_paths:
        return root_for_relative_paths
    else:
        if len(abs_source_paths) > 1:
            raise SphinxError('Since more than one js_source_path is specified in conf.py, root_for_relative_js_paths must also be specified. This allows paths beginning with ./ or ../ to be unambiguous.')
        else:
            return abs_source_paths[0]


def read_all_docs(app, env, doc_names):
    """Add all found docs to the to-be-read list, because we have no way of
    telling which ones reference JS code that might have changed.

    Otherwise, builds go stale until you touch the stale RSTs or do a ``make
    clean``.

    """
    doc_names[:] = env.found_docs<|MERGE_RESOLUTION|>--- conflicted
+++ resolved
@@ -9,11 +9,8 @@
                          auto_namespace_directive_bound_to_app,
                          auto_function_directive_bound_to_app,
                          auto_attribute_directive_bound_to_app,
-<<<<<<< HEAD
-                         JSNamespace)
-=======
+                         JSNamespace,
                          JSStaticFunction)
->>>>>>> a1ee4565
 from .jsdoc import Analyzer as JsAnalyzer
 from .typedoc import Analyzer as TsAnalyzer
 
