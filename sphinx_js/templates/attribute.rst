--- conflicted
+++ resolved
@@ -2,13 +2,11 @@
 
 .. js:attribute:: {{ name }}
 
-<<<<<<< HEAD
+   {{ common.deprecated(deprecated)|indent(3) }}
+
    {% if type -%}
      **type:** {{ type|indent(3) }}
    {%- endif %}
-=======
-   {{ common.deprecated(deprecated)|indent(3) }}
->>>>>>> cc5d501c
 
    {% if description -%}
      {{ description|indent(3) }}
